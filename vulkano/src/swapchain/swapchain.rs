// Copyright (c) 2016 The vulkano developers
// Licensed under the Apache License, Version 2.0
// <LICENSE-APACHE or
// http://www.apache.org/licenses/LICENSE-2.0> or the MIT
// license <LICENSE-MIT or http://opensource.org/licenses/MIT>,
// at your option. All files in the project carrying such
// notice may not be copied, modified, or distributed except
// according to those terms.

use std::error;
use std::fmt;
use std::mem::MaybeUninit;
use std::mem;
use std::ptr;
use std::sync::Arc;
use std::sync::Mutex;
use std::sync::atomic::AtomicBool;
use std::sync::atomic::Ordering;
use std::time::Duration;

use buffer::BufferAccess;
use command_buffer::submit::SubmitAnyBuilder;
use command_buffer::submit::SubmitPresentBuilder;
use command_buffer::submit::SubmitSemaphoresWaitBuilder;
use device::Device;
use device::DeviceOwned;
use device::Queue;
use format::Format;
use format::FormatDesc;
use image::ImageAccess;
use image::ImageDimensions;
use image::ImageInner;
use image::ImageLayout;
use image::ImageUsage;
use image::swapchain::SwapchainImage;
use image::sys::UnsafeImage;
use swapchain::CapabilitiesError;
use swapchain::ColorSpace;
use swapchain::CompositeAlpha;
use swapchain::PresentMode;
use swapchain::PresentRegion;
use swapchain::Surface;
use swapchain::SurfaceSwapchainLock;
use swapchain::SurfaceTransform;
use sync::AccessCheckError;
use sync::AccessError;
use sync::AccessFlagBits;
use sync::Fence;
use sync::FlushError;
use sync::GpuFuture;
use sync::PipelineStages;
use sync::Semaphore;
use sync::SharingMode;

use Error;
use OomError;
use Success;
use VulkanObject;
use check_errors;
use vk;

/// Tries to take ownership of an image in order to draw on it.
///
/// The function returns the index of the image in the array of images that was returned
/// when creating the swapchain, plus a future that represents the moment when the image will
/// become available from the GPU (which may not be *immediately*).
///
/// If you try to draw on an image without acquiring it first, the execution will block. (TODO
/// behavior may change).
///
/// The second field in the tuple in the Ok result is a bool represent if the acquisition was
/// suboptimal. In this case the acquired image is still usable, but the swapchain should be
/// recreated as the Surface's properties no longer match the swapchain.
pub fn acquire_next_image<W>(swapchain: Arc<Swapchain<W>>, timeout: Option<Duration>)
                          -> Result<(usize, bool, SwapchainAcquireFuture<W>), AcquireError> {
    let semaphore = Semaphore::from_pool(swapchain.device.clone())?;
    let fence = Fence::from_pool(swapchain.device.clone())?;

    let AcquiredImage { id, suboptimal } = {
        // Check that this is not an old swapchain. From specs:
        // > swapchain must not have been replaced by being passed as the
        // > VkSwapchainCreateInfoKHR::oldSwapchain value to vkCreateSwapchainKHR
        let stale = swapchain.stale.lock().unwrap();
        if *stale {
            return Err(AcquireError::OutOfDate);
        }

        unsafe { acquire_next_image_raw(&swapchain, timeout, Some(&semaphore), Some(&fence)) }?
    };

    Ok((id, suboptimal,
        SwapchainAcquireFuture {
            swapchain: swapchain,
            semaphore: Some(semaphore),
            fence: Some(fence),
            image_id: id,
            finished: AtomicBool::new(false),
        }))
}

/// Presents an image on the screen.
///
/// The parameter is the same index as what `acquire_next_image` returned. The image must
/// have been acquired first.
///
/// The actual behavior depends on the present mode that you passed when creating the
/// swapchain.
pub fn present<F, W>(swapchain: Arc<Swapchain<W>>, before: F, queue: Arc<Queue>, index: usize)
                  -> PresentFuture<F,W>
    where F: GpuFuture
{
    assert!(index < swapchain.images.len());

    // TODO: restore this check with a dummy ImageAccess implementation
    /*let swapchain_image = me.images.lock().unwrap().get(index).unwrap().0.upgrade().unwrap();       // TODO: return error instead
    // Normally if `check_image_access` returns false we're supposed to call the `gpu_access`
    // function on the image instead. But since we know that this method on `SwapchainImage`
    // always returns false anyway (by design), we don't need to do it.
    assert!(before.check_image_access(&swapchain_image, ImageLayout::PresentSrc, true, &queue).is_ok());         // TODO: return error instead*/

    PresentFuture {
        previous: before,
        queue: queue,
        swapchain: swapchain,
        image_id: index,
        present_region: None,
        flushed: AtomicBool::new(false),
        finished: AtomicBool::new(false),
    }
}

/// Same as `swapchain::present`, except it allows specifying a present region.
/// Areas outside the present region may be ignored by Vulkan in order to optimize presentation.
///
/// This is just an optimization hint, as the Vulkan driver is free to ignore the given present region.
///
/// If `VK_KHR_incremental_present` is not enabled on the device, the parameter will be ignored.
pub fn present_incremental<F, W>(swapchain: Arc<Swapchain<W>>, before: F, queue: Arc<Queue>,
                              index: usize, present_region: PresentRegion)
                              -> PresentFuture<F, W>
    where F: GpuFuture
{
    assert!(index < swapchain.images.len());

    // TODO: restore this check with a dummy ImageAccess implementation
    /*let swapchain_image = me.images.lock().unwrap().get(index).unwrap().0.upgrade().unwrap();       // TODO: return error instead
    // Normally if `check_image_access` returns false we're supposed to call the `gpu_access`
    // function on the image instead. But since we know that this method on `SwapchainImage`
    // always returns false anyway (by design), we don't need to do it.
    assert!(before.check_image_access(&swapchain_image, ImageLayout::PresentSrc, true, &queue).is_ok());         // TODO: return error instead*/

    PresentFuture {
        previous: before,
        queue: queue,
        swapchain: swapchain,
        image_id: index,
        present_region: Some(present_region),
        flushed: AtomicBool::new(false),
        finished: AtomicBool::new(false),
    }
}

/// Contains the swapping system and the images that can be shown on a surface.
pub struct Swapchain<W> {
    // The Vulkan device this swapchain was created with.
    device: Arc<Device>,
    // The surface, which we need to keep alive.
    surface: Arc<Surface<W>>,
    // The swapchain object.
    swapchain: vk::SwapchainKHR,

    // The images of this swapchain.
    images: Vec<ImageEntry>,

    // If true, that means we have tried to use this swapchain to recreate a new swapchain. The current
    // swapchain can no longer be used for anything except presenting already-acquired images.
    //
    // We use a `Mutex` instead of an `AtomicBool` because we want to keep that locked while
    // we acquire the image.
    stale: Mutex<bool>,

    // Parameters passed to the constructor.
    num_images: u32,
    format: Format,
    color_space: ColorSpace,
    dimensions: [u32; 2],
    layers: u32,
    usage: ImageUsage,
    sharing: SharingMode,
    transform: SurfaceTransform,
    alpha: CompositeAlpha,
    mode: PresentMode,
    fullscreen_exclusive: bool,
    clipped: bool,
}

struct ImageEntry {
    // The actual image.
    image: UnsafeImage,
    // If true, then the image is still in the undefined layout and must be transitioned.
    undefined_layout: AtomicBool,
}

impl <W> Swapchain<W> {
    /// Builds a new swapchain. Allocates images who content can be made visible on a surface.
    ///
    /// See also the `Surface::get_capabilities` function which returns the values that are
    /// supported by the implementation. All the parameters that you pass to `Swapchain::new`
    /// must be supported.
    ///
    /// The `clipped` parameter indicates whether the implementation is allowed to discard
    /// rendering operations that affect regions of the surface which aren't visible. This is
    /// important to take into account if your fragment shader has side-effects or if you want to
    /// read back the content of the image afterwards.
    ///
    /// This function returns the swapchain plus a list of the images that belong to the
    /// swapchain. The order in which the images are returned is important for the
    /// `acquire_next_image` and `present` functions.
    ///
    /// # Panic
    ///
    /// - Panics if the device and the surface don't belong to the same instance.
    /// - Panics if `usage` is empty.
    ///
    // TODO: isn't it unsafe to take the surface through an Arc when it comes to vulkano-win?
    #[inline]
    pub fn new<F, S>(
        device: Arc<Device>, surface: Arc<Surface<W>>, num_images: u32, format: F,
        dimensions: [u32; 2], layers: u32, usage: ImageUsage, sharing: S,
        transform: SurfaceTransform, alpha: CompositeAlpha, mode: PresentMode,
        fullscreen_exclusive: bool, clipped: bool, color_space: ColorSpace)
        -> Result<(Arc<Swapchain<W>>, Vec<Arc<SwapchainImage<W>>>), SwapchainCreationError>
        where F: FormatDesc,
              S: Into<SharingMode>
    {
        Swapchain::new_inner(device,
                             surface,
                             num_images,
                             format.format(),
                             color_space,
                             Some(dimensions),
                             layers,
                             usage,
                             sharing.into(),
                             transform,
                             alpha,
                             mode,
                             fullscreen_exclusive,
                             clipped,
                             None)
    }


	/// Same as Swapchain::new but requires an old swapchain for the creation
    #[inline]
    pub fn with_old_swapchain<F, S>(
        device: Arc<Device>, surface: Arc<Surface<W>>, num_images: u32, format: F,
        dimensions: [u32; 2], layers: u32, usage: ImageUsage, sharing: S,
        transform: SurfaceTransform, alpha: CompositeAlpha, mode: PresentMode,
        fullscreen_exclusive: bool, clipped: bool, color_space: ColorSpace,
        old_swapchain: Arc<Swapchain<W>>)
        -> Result<(Arc<Swapchain<W>>, Vec<Arc<SwapchainImage<W>>>), SwapchainCreationError>
        where F: FormatDesc,
              S: Into<SharingMode>
    {
        Swapchain::new_inner(device,
                             surface,
                             num_images,
                             format.format(),
                             ColorSpace::SrgbNonLinear,
                             Some(dimensions),
                             layers,
                             usage,
                             sharing.into(),
                             transform,
                             alpha,
                             mode,
                             fullscreen_exclusive,
                             clipped,
                             Some(&*old_swapchain))
    }

    /// Recreates the swapchain with current dimensions of corresponding surface.
    pub fn recreate(&self)
        -> Result<(Arc<Swapchain<W>>, Vec<Arc<SwapchainImage<W>>>), SwapchainCreationError> {
        Swapchain::new_inner(self.device.clone(),
                             self.surface.clone(),
                             self.num_images,
                             self.format,
                             self.color_space,
                             None,
                             self.layers,
                             self.usage,
                             self.sharing.clone(),
                             self.transform,
                             self.alpha,
                             self.mode,
                             self.fullscreen_exclusive,
                             self.clipped,
                             Some(self))
    }

    /// Recreates the swapchain with new dimensions.
    pub fn recreate_with_dimension(
        &self, dimensions: [u32; 2])
        -> Result<(Arc<Swapchain<W>>, Vec<Arc<SwapchainImage<W>>>), SwapchainCreationError> {
        Swapchain::new_inner(self.device.clone(),
                             self.surface.clone(),
                             self.num_images,
                             self.format,
                             self.color_space,
                             Some(dimensions),
                             self.layers,
                             self.usage,
                             self.sharing.clone(),
                             self.transform,
                             self.alpha,
                             self.mode,
                             self.fullscreen_exclusive,
                             self.clipped,
                             Some(self))
    }

    fn new_inner(device: Arc<Device>, surface: Arc<Surface<W>>, num_images: u32, format: Format,
                 color_space: ColorSpace, dimensions: Option<[u32; 2]>, layers: u32, usage: ImageUsage,
                 sharing: SharingMode, transform: SurfaceTransform, alpha: CompositeAlpha,
                 mode: PresentMode, fullscreen_exclusive: bool, clipped: bool, old_swapchain: Option<&Swapchain<W>>)
                 -> Result<(Arc<Swapchain<W>>, Vec<Arc<SwapchainImage<W>>>), SwapchainCreationError> {
        assert_eq!(device.instance().internal_object(),
                   surface.instance().internal_object());

        // Checking that the requested parameters match the capabilities.
        let capabilities = surface.capabilities(device.physical_device())?;
        if num_images < capabilities.min_image_count {
            return Err(SwapchainCreationError::UnsupportedMinImagesCount);
        }
        if let Some(c) = capabilities.max_image_count {
            if num_images > c {
                return Err(SwapchainCreationError::UnsupportedMaxImagesCount);
            }
        }
        if !capabilities
            .supported_formats
            .iter()
            .any(|&(f, c)| f == format && c == color_space)
        {
            return Err(SwapchainCreationError::UnsupportedFormat);
        }
        let dimensions = if let Some(dimensions) = dimensions {
            if dimensions[0] < capabilities.min_image_extent[0] {
                return Err(SwapchainCreationError::UnsupportedDimensions);
            }
            if dimensions[1] < capabilities.min_image_extent[1] {
                return Err(SwapchainCreationError::UnsupportedDimensions);
            }
            if dimensions[0] > capabilities.max_image_extent[0] {
                return Err(SwapchainCreationError::UnsupportedDimensions);
            }
            if dimensions[1] > capabilities.max_image_extent[1] {
                return Err(SwapchainCreationError::UnsupportedDimensions);
            }
            dimensions
        } else {
            capabilities.current_extent.unwrap()
        };
        if layers < 1 || layers > capabilities.max_image_array_layers {
            return Err(SwapchainCreationError::UnsupportedArrayLayers);
        }
        if (usage.to_usage_bits() & capabilities.supported_usage_flags.to_usage_bits()) !=
            usage.to_usage_bits()
        {
            return Err(SwapchainCreationError::UnsupportedUsageFlags);
        }
        if !capabilities.supported_transforms.supports(transform) {
            return Err(SwapchainCreationError::UnsupportedSurfaceTransform);
        }
        if !capabilities.supported_composite_alpha.supports(alpha) {
            return Err(SwapchainCreationError::UnsupportedCompositeAlpha);
        }
        if !capabilities.present_modes.supports(mode) {
            return Err(SwapchainCreationError::UnsupportedPresentMode);
        }

        // If we recreate a swapchain, make sure that the surface is the same.
        if let Some(sc) = old_swapchain {
            if surface.internal_object() != sc.surface.internal_object() {
                return Err(SwapchainCreationError::OldSwapchainSurfaceMismatch);
            }
        }

        // Checking that the surface doesn't already have a swapchain.
        if old_swapchain.is_none() {
            let has_already = surface.flag().swap(true, Ordering::AcqRel);
            if has_already {
                return Err(SwapchainCreationError::SurfaceInUse);
            }
        }

        if !device.loaded_extensions().khr_swapchain {
            return Err(SwapchainCreationError::MissingExtensionKHRSwapchain);
        }

<<<<<<< HEAD
        let surface_full_screen_exclusive_info = if fullscreen_exclusive {
             if !surface.instance().loaded_extensions().ext_full_screen_exclusive {
                return Err(SwapchainCreationError::MissingExtensionExtFullScreenExclusive);
            } else {
                Some(vk::SurfaceFullScreenExclusiveInfoEXT {
                    sType: vk::STRUCTURE_TYPE_SURFACE_FULL_SCREEN_EXCLUSIVE_INFO_EXT,
                    pNext: ptr::null(),
                    fullScreenExclusive: vk::FULL_SCREEN_EXCLUSIVE_APPLICATION_CONTROLLED_EXT
                })
            }
        } else {
            None
        };
=======
        let mut surface_full_screen_exclusive_info = None;
        let mut full_screen_exclusive_acquire = false;
        let mut full_screen_exclusive_release = false;

        if device.loaded_extensions().ext_full_screen_exclusive
            && surface.instance().loaded_extensions().khr_get_physical_device_properties2
        {
            if fullscreen_exclusive {
                if old_swapchain.as_ref().map(|v| v.fullscreen_exclusive).unwrap_or(false) {
                    // TODO: Acquire exclusive
                    full_screen_exclusive_acquire = true;
                }
            } else {
                if old_swapchain.as_ref().map(|v| v.fullscreen_exclusive).unwrap_or(true) {
                    full_screen_exclusive_release = true;
                    // TODO: Release exclusive
                }
            }

            surface_full_screen_exclusive_info = Some(vk::SurfaceFullScreenExclusiveInfoEXT {
                sType: vk::STRUCTURE_TYPE_SURFACE_FULL_SCREEN_EXCLUSIVE_INFO_EXT,
                pNext: ptr::null(),
                fullScreenExclusive: vk::FULL_SCREEN_EXCLUSIVE_APPLICATION_CONTROLLED_EXT
            });
        } else if fullscreen_exclusive {
            return Err(SwapchainCreationError::MissingExtensionExtFullScreenExclusive);
        }
>>>>>>> f0c1714c

        let p_next = match surface_full_screen_exclusive_info.as_ref() {
            Some(some) => unsafe { mem::transmute(some as *const _) },
            None => ptr::null(),
        };

        // Required by the specs.
        assert_ne!(usage, ImageUsage::none());

        if let Some(ref old_swapchain) = old_swapchain {
            let mut stale = old_swapchain.stale.lock().unwrap();

            // The swapchain has already been used to create a new one.
            if *stale {
                return Err(SwapchainCreationError::OldSwapchainAlreadyUsed);
            } else {
                // According to the documentation of VkSwapchainCreateInfoKHR:
                //
                // > Upon calling vkCreateSwapchainKHR with a oldSwapchain that is not VK_NULL_HANDLE,
                // > any images not acquired by the application may be freed by the implementation,
                // > which may occur even if creation of the new swapchain fails.
                //
                // Therefore, we set stale to true and keep it to true even if the call to `vkCreateSwapchainKHR` below fails.
                *stale = true;
            }
        }

        let vk = device.pointers();

        let swapchain = unsafe {
            let (sh_mode, sh_count, sh_indices) = match sharing {
                SharingMode::Exclusive => (vk::SHARING_MODE_EXCLUSIVE, 0, ptr::null()),
                SharingMode::Concurrent(ref ids) => (vk::SHARING_MODE_CONCURRENT,
                                                     ids.len() as u32,
                                                     ids.as_ptr()),
            };

            let infos = vk::SwapchainCreateInfoKHR {
                sType: vk::STRUCTURE_TYPE_SWAPCHAIN_CREATE_INFO_KHR,
                pNext: p_next,
                flags: 0, // reserved
                surface: surface.internal_object(),
                minImageCount: num_images,
                imageFormat: format as u32,
                imageColorSpace: color_space as u32,
                imageExtent: vk::Extent2D {
                    width: dimensions[0],
                    height: dimensions[1],
                },
                imageArrayLayers: layers,
                imageUsage: usage.to_usage_bits(),
                imageSharingMode: sh_mode,
                queueFamilyIndexCount: sh_count,
                pQueueFamilyIndices: sh_indices,
                preTransform: transform as u32,
                compositeAlpha: alpha as u32,
                presentMode: mode as u32,
                clipped: if clipped { vk::TRUE } else { vk::FALSE },
                oldSwapchain: if let Some(ref old_swapchain) = old_swapchain {
                    old_swapchain.swapchain
                } else {
                    0
                },
            };

            let mut output = MaybeUninit::uninit();
            check_errors(vk.CreateSwapchainKHR(device.internal_object(),
                                               &infos,
                                               ptr::null(),
                                               output.as_mut_ptr()))?;
            output.assume_init()
        };

        unsafe {
            if full_screen_exclusive_acquire {
                 check_errors(vk.AcquireFullScreenExclusiveModeEXT(device.internal_object(), swapchain))?;
            }

            if full_screen_exclusive_release {
                check_errors(vk.ReleaseFullScreenExclusiveModeEXT(device.internal_object(), swapchain))?;
            }
        }

        let image_handles = unsafe {
            let mut num = 0;
            check_errors(vk.GetSwapchainImagesKHR(device.internal_object(),
                                                  swapchain,
                                                  &mut num,
                                                  ptr::null_mut()))?;

            let mut images = Vec::with_capacity(num as usize);
            check_errors(vk.GetSwapchainImagesKHR(device.internal_object(),
                                                  swapchain,
                                                  &mut num,
                                                  images.as_mut_ptr()))?;
            images.set_len(num as usize);
            images
        };

        let images = image_handles
            .into_iter()
            .map(|image| unsafe {
                let dims = ImageDimensions::Dim2d {
                    width: dimensions[0],
                    height: dimensions[1],
                    array_layers: layers,
                    cubemap_compatible: false,
                };

                let img = UnsafeImage::from_raw(device.clone(),
                                                image,
                                                usage.to_usage_bits(),
                                                format,
                                                dims,
                                                1,
                                                1);

                ImageEntry {
                    image: img,
                    undefined_layout: AtomicBool::new(true),
                }
            })
            .collect::<Vec<_>>();

        let swapchain = Arc::new(Swapchain {
                                     device: device.clone(),
                                     surface: surface.clone(),
                                     swapchain: swapchain,
                                     images: images,
                                     stale: Mutex::new(false),
                                     num_images: num_images,
                                     format: format,
                                     color_space: color_space,
                                     dimensions: dimensions,
                                     layers: layers,
                                     usage: usage.clone(),
                                     sharing: sharing,
                                     transform: transform,
                                     alpha: alpha,
                                     mode: mode,
                                     fullscreen_exclusive,
                                     clipped: clipped,
                                 });

        let swapchain_images = unsafe {
            let mut swapchain_images = Vec::with_capacity(swapchain.images.len());
            for n in 0 .. swapchain.images.len() {
                swapchain_images.push(SwapchainImage::from_raw(swapchain.clone(), n)?);
            }
            swapchain_images
        };

        Ok((swapchain, swapchain_images))
    }

	/// Returns the saved Surface, from the Swapchain creation
	pub fn surface(&self) -> &Arc<Surface<W>>{
		&self.surface
	}

    /// Returns of the images that belong to this swapchain.
    #[inline]
    pub fn raw_image(&self, offset: usize) -> Option<ImageInner> {
        self.images.get(offset).map(|i| {
            ImageInner {
                image: &i.image,
                first_layer: 0,
                num_layers: self.layers as usize,
                first_mipmap_level: 0,
                num_mipmap_levels: 1,
            }
        })
    }

    /// Returns the number of images of the swapchain.
    ///
    /// See the documentation of `Swapchain::new`.
    #[inline]
    pub fn num_images(&self) -> u32 {
        self.images.len() as u32
    }

    /// Returns the format of the images of the swapchain.
    ///
    /// See the documentation of `Swapchain::new`.
    #[inline]
    pub fn format(&self) -> Format {
        self.format
    }

    /// Returns the dimensions of the images of the swapchain.
    ///
    /// See the documentation of `Swapchain::new`.
    #[inline]
    pub fn dimensions(&self) -> [u32; 2] {
        self.dimensions
    }

    /// Returns the number of layers of the images of the swapchain.
    ///
    /// See the documentation of `Swapchain::new`.
    #[inline]
    pub fn layers(&self) -> u32 {
        self.layers
    }

    /// Returns the transform that was passed when creating the swapchain.
    ///
    /// See the documentation of `Swapchain::new`.
    #[inline]
    pub fn transform(&self) -> SurfaceTransform {
        self.transform
    }

    /// Returns the alpha mode that was passed when creating the swapchain.
    ///
    /// See the documentation of `Swapchain::new`.
    #[inline]
    pub fn composite_alpha(&self) -> CompositeAlpha {
        self.alpha
    }

    /// Returns the present mode that was passed when creating the swapchain.
    ///
    /// See the documentation of `Swapchain::new`.
    #[inline]
    pub fn present_mode(&self) -> PresentMode {
        self.mode
    }

    /// Returns the value of `clipped` that was passed when creating the swapchain.
    ///
    /// See the documentation of `Swapchain::new`.
    #[inline]
    pub fn clipped(&self) -> bool {
        self.clipped
    }

    // This method is necessary to allow `SwapchainImage`s to signal when they have been
    // transitioned out of their initial `undefined` image layout.
    //
    // See the `ImageAccess::layout_initialized` method documentation for more details.
    pub(crate) fn image_layout_initialized(&self, image_offset: usize) {
        let image_entry = self.images.get(image_offset);
        if let Some(ref image_entry) = image_entry {
            image_entry.undefined_layout.store(false, Ordering::SeqCst);
        }
    }

    pub(crate) fn is_image_layout_initialized(&self, image_offset: usize) -> bool {
        let image_entry = self.images.get(image_offset);
        if let Some(ref image_entry) = image_entry {
            !image_entry.undefined_layout.load(Ordering::SeqCst)
        } else { false }
    }
}

unsafe impl<W> VulkanObject for Swapchain<W> {
    type Object = vk::SwapchainKHR;

    const TYPE: vk::ObjectType = vk::OBJECT_TYPE_SWAPCHAIN_KHR;

    #[inline]
    fn internal_object(&self) -> vk::SwapchainKHR {
        self.swapchain
    }
}

unsafe impl<W> DeviceOwned for Swapchain<W> {
    fn device(&self) -> &Arc<Device> {
        &self.device
    }
}

impl<W> fmt::Debug for Swapchain<W> {
    #[inline]
    fn fmt(&self, fmt: &mut fmt::Formatter) -> Result<(), fmt::Error> {
        write!(fmt, "<Vulkan swapchain {:?}>", self.swapchain)
    }
}

impl<W> Drop for Swapchain<W> {
    #[inline]
    fn drop(&mut self) {
        unsafe {
            let vk = self.device.pointers();
            vk.DestroySwapchainKHR(self.device.internal_object(), self.swapchain, ptr::null());
            self.surface.flag().store(false, Ordering::Release);
        }
    }
}

/// Error that can happen when creation a swapchain.
#[derive(Clone, Debug, PartialEq, Eq)]
pub enum SwapchainCreationError {
    /// Not enough memory.
    OomError(OomError),
    /// The device was lost.
    DeviceLost,
    /// The surface was lost.
    SurfaceLost,
    /// The surface is already used by another swapchain.
    SurfaceInUse,
    /// The window is already in use by another API.
    NativeWindowInUse,
    /// The `VK_KHR_swapchain` extension was not enabled.
    MissingExtensionKHRSwapchain,
    /// The `VK_EXT_full_screen_exclusive` extension was not enabled.
    MissingExtensionExtFullScreenExclusive,
    /// Surface mismatch between old and new swapchain.
    OldSwapchainSurfaceMismatch,
    /// The old swapchain has already been used to recreate another one.
    OldSwapchainAlreadyUsed,
    /// The requested number of swapchain images is not supported by the surface.
    UnsupportedMinImagesCount,
    /// The requested number of swapchain images is not supported by the surface.
    UnsupportedMaxImagesCount,
    /// The requested image format is not supported by the surface.
    UnsupportedFormat,
    /// The requested dimensions are not supported by the surface.
    UnsupportedDimensions,
    /// The requested array layers count is not supported by the surface.
    UnsupportedArrayLayers,
    /// The requested image usage is not supported by the surface.
    UnsupportedUsageFlags,
    /// The requested surface transform is not supported by the surface.
    UnsupportedSurfaceTransform,
    /// The requested composite alpha is not supported by the surface.
    UnsupportedCompositeAlpha,
    /// The requested present mode is not supported by the surface.
    UnsupportedPresentMode,
}

impl error::Error for SwapchainCreationError {
    #[inline]
    fn description(&self) -> &str {
        match *self {
            SwapchainCreationError::OomError(_) => {
                "not enough memory available"
            },
            SwapchainCreationError::DeviceLost => {
                "the device was lost"
            },
            SwapchainCreationError::SurfaceLost => {
                "the surface was lost"
            },
            SwapchainCreationError::SurfaceInUse => {
                "the surface is already used by another swapchain"
            },
            SwapchainCreationError::NativeWindowInUse => {
                "the window is already in use by another API"
            },
            SwapchainCreationError::MissingExtensionKHRSwapchain => {
                "the `VK_KHR_swapchain` extension was not enabled"
            },
            SwapchainCreationError::MissingExtensionExtFullScreenExclusive => {
                "the `VK_EXT_full_screen_exclusive` extension was not enabled"
            },
            SwapchainCreationError::OldSwapchainSurfaceMismatch => {
                "surface mismatch between old and new swapchain"
            },
            SwapchainCreationError::OldSwapchainAlreadyUsed => {
                "old swapchain has already been used to recreate a new one"
            },
            SwapchainCreationError::UnsupportedMinImagesCount => {
                "the requested number of swapchain images is not supported by the surface"
            },
            SwapchainCreationError::UnsupportedMaxImagesCount => {
                "the requested number of swapchain images is not supported by the surface"
            },
            SwapchainCreationError::UnsupportedFormat => {
                "the requested image format is not supported by the surface"
            },
            SwapchainCreationError::UnsupportedDimensions => {
                "the requested dimensions are not supported by the surface"
            },
            SwapchainCreationError::UnsupportedArrayLayers => {
                "the requested array layers count is not supported by the surface"
            },
            SwapchainCreationError::UnsupportedUsageFlags => {
                "the requested image usage is not supported by the surface"
            },
            SwapchainCreationError::UnsupportedSurfaceTransform => {
                "the requested surface transform is not supported by the surface"
            },
            SwapchainCreationError::UnsupportedCompositeAlpha => {
                "the requested composite alpha is not supported by the surface"
            },
            SwapchainCreationError::UnsupportedPresentMode => {
                "the requested present mode is not supported by the surface"
            },
        }
    }

    #[inline]
    fn cause(&self) -> Option<&dyn error::Error> {
        match *self {
            SwapchainCreationError::OomError(ref err) => Some(err),
            _ => None,
        }
    }
}

impl fmt::Display for SwapchainCreationError {
    #[inline]
    fn fmt(&self, fmt: &mut fmt::Formatter) -> Result<(), fmt::Error> {
        write!(fmt, "{}", error::Error::description(self))
    }
}

impl From<Error> for SwapchainCreationError {
    #[inline]
    fn from(err: Error) -> SwapchainCreationError {
        match err {
            err @ Error::OutOfHostMemory => {
                SwapchainCreationError::OomError(OomError::from(err))
            },
            err @ Error::OutOfDeviceMemory => {
                SwapchainCreationError::OomError(OomError::from(err))
            },
            Error::DeviceLost => {
                SwapchainCreationError::DeviceLost
            },
            Error::SurfaceLost => {
                SwapchainCreationError::SurfaceLost
            },
            Error::NativeWindowInUse => {
                SwapchainCreationError::NativeWindowInUse
            },
            _ => panic!("unexpected error: {:?}", err),
        }
    }
}

impl From<OomError> for SwapchainCreationError {
    #[inline]
    fn from(err: OomError) -> SwapchainCreationError {
        SwapchainCreationError::OomError(err)
    }
}

impl From<CapabilitiesError> for SwapchainCreationError {
    #[inline]
    fn from(err: CapabilitiesError) -> SwapchainCreationError {
        match err {
            CapabilitiesError::OomError(err) => SwapchainCreationError::OomError(err),
            CapabilitiesError::SurfaceLost => SwapchainCreationError::SurfaceLost,
        }
    }
}

/// Represents the moment when the GPU will have access to a swapchain image.
#[must_use]
pub struct SwapchainAcquireFuture<W> {
    swapchain: Arc<Swapchain<W>>,
    image_id: usize,
    // Semaphore that is signalled when the acquire is complete. Empty if the acquire has already
    // happened.
    semaphore: Option<Semaphore>,
    // Fence that is signalled when the acquire is complete. Empty if the acquire has already
    // happened.
    fence: Option<Fence>,
    finished: AtomicBool,
}

impl<W> SwapchainAcquireFuture<W> {
    /// Returns the index of the image in the list of images returned when creating the swapchain.
    #[inline]
    pub fn image_id(&self) -> usize {
        self.image_id
    }

    /// Returns the corresponding swapchain.
    #[inline]
    pub fn swapchain(&self) -> &Arc<Swapchain<W>> {
        &self.swapchain
    }
}

unsafe impl<W> GpuFuture for SwapchainAcquireFuture<W> {
    #[inline]
    fn cleanup_finished(&mut self) {
    }

    #[inline]
    unsafe fn build_submission(&self) -> Result<SubmitAnyBuilder, FlushError> {
        if let Some(ref semaphore) = self.semaphore {
            let mut sem = SubmitSemaphoresWaitBuilder::new();
            sem.add_wait_semaphore(&semaphore);
            Ok(SubmitAnyBuilder::SemaphoresWait(sem))
        } else {
            Ok(SubmitAnyBuilder::Empty)
        }
    }

    #[inline]
    fn flush(&self) -> Result<(), FlushError> {
        Ok(())
    }

    #[inline]
    unsafe fn signal_finished(&self) {
        self.finished.store(true, Ordering::SeqCst);
    }

    #[inline]
    fn queue_change_allowed(&self) -> bool {
        true
    }

    #[inline]
    fn queue(&self) -> Option<Arc<Queue>> {
        None
    }

    #[inline]
    fn check_buffer_access(
        &self, _: &dyn BufferAccess, _: bool, _: &Queue)
        -> Result<Option<(PipelineStages, AccessFlagBits)>, AccessCheckError> {
        Err(AccessCheckError::Unknown)
    }

    #[inline]
    fn check_image_access(&self, image: &dyn ImageAccess, layout: ImageLayout, _: bool, _: &Queue)
                          -> Result<Option<(PipelineStages, AccessFlagBits)>, AccessCheckError> {
        let swapchain_image = self.swapchain.raw_image(self.image_id).unwrap();
        if swapchain_image.image.internal_object() != image.inner().image.internal_object() {
            return Err(AccessCheckError::Unknown);
        }

        if self.swapchain.images[self.image_id]
            .undefined_layout
            .load(Ordering::Relaxed) && layout != ImageLayout::Undefined
        {
            return Err(AccessCheckError::Denied(AccessError::ImageNotInitialized {
                                                    requested: layout,
                                                }));
        }

        if layout != ImageLayout::Undefined && layout != ImageLayout::PresentSrc {
            return Err(AccessCheckError::Denied(AccessError::UnexpectedImageLayout {
                                                    allowed: ImageLayout::PresentSrc,
                                                    requested: layout,
                                                }));
        }

        Ok(None)
    }
}

unsafe impl<W> DeviceOwned for SwapchainAcquireFuture<W> {
    #[inline]
    fn device(&self) -> &Arc<Device> {
        &self.swapchain.device
    }
}

impl<W> Drop for SwapchainAcquireFuture<W> {
    fn drop(&mut self) {
            if let Some(ref fence) = self.fence {
                fence.wait(None).unwrap(); // TODO: handle error?
                self.semaphore = None;
            }

        // TODO: if this future is destroyed without being presented, then eventually acquiring
        // a new image will block forever ; difficulty: hard
    }
}

/// Error that can happen when calling `acquire_next_image`.
#[derive(Copy, Clone, Debug, PartialEq, Eq)]
#[repr(u32)]
pub enum AcquireError {
    /// Not enough memory.
    OomError(OomError),

    /// The connection to the device has been lost.
    DeviceLost,

    /// The timeout of the function has been reached before an image was available.
    Timeout,

    /// The surface is no longer accessible and must be recreated.
    SurfaceLost,

    /// The surface has changed in a way that makes the swapchain unusable. You must query the
    /// surface's new properties and recreate a new swapchain if you want to continue drawing.
    OutOfDate,
}

impl error::Error for AcquireError {
    #[inline]
    fn description(&self) -> &str {
        match *self {
            AcquireError::OomError(_) => "not enough memory",
            AcquireError::DeviceLost => "the connection to the device has been lost",
            AcquireError::Timeout => "no image is available for acquiring yet",
            AcquireError::SurfaceLost => "the surface of this swapchain is no longer valid",
            AcquireError::OutOfDate => "the swapchain needs to be recreated",
        }
    }

    #[inline]
    fn cause(&self) -> Option<&dyn error::Error> {
        match *self {
            AcquireError::OomError(ref err) => Some(err),
            _ => None,
        }
    }
}

impl fmt::Display for AcquireError {
    #[inline]
    fn fmt(&self, fmt: &mut fmt::Formatter) -> Result<(), fmt::Error> {
        write!(fmt, "{}", error::Error::description(self))
    }
}

impl From<OomError> for AcquireError {
    #[inline]
    fn from(err: OomError) -> AcquireError {
        AcquireError::OomError(err)
    }
}

impl From<Error> for AcquireError {
    #[inline]
    fn from(err: Error) -> AcquireError {
        match err {
            err @ Error::OutOfHostMemory => AcquireError::OomError(OomError::from(err)),
            err @ Error::OutOfDeviceMemory => AcquireError::OomError(OomError::from(err)),
            Error::DeviceLost => AcquireError::DeviceLost,
            Error::SurfaceLost => AcquireError::SurfaceLost,
            Error::OutOfDate => AcquireError::OutOfDate,
            _ => panic!("unexpected error: {:?}", err),
        }
    }
}

/// Represents a swapchain image being presented on the screen.
#[must_use = "Dropping this object will immediately block the thread until the GPU has finished processing the submission"]
pub struct PresentFuture<P, W>
    where P: GpuFuture
{
    previous: P,
    queue: Arc<Queue>,
    swapchain: Arc<Swapchain<W>>,
    image_id: usize,
    present_region: Option<PresentRegion>,
    // True if `flush()` has been called on the future, which means that the present command has
    // been submitted.
    flushed: AtomicBool,
    // True if `signal_finished()` has been called on the future, which means that the future has
    // been submitted and has already been processed by the GPU.
    finished: AtomicBool,
}

impl<P, W> PresentFuture<P, W>
    where P: GpuFuture
{
    /// Returns the index of the image in the list of images returned when creating the swapchain.
    #[inline]
    pub fn image_id(&self) -> usize {
        self.image_id
    }

    /// Returns the corresponding swapchain.
    #[inline]
    pub fn swapchain(&self) -> &Arc<Swapchain<W>> {
        &self.swapchain
    }
}

unsafe impl<P, W> GpuFuture for PresentFuture<P, W>
    where P: GpuFuture
{
    #[inline]
    fn cleanup_finished(&mut self) {
        self.previous.cleanup_finished();
    }

    #[inline]
    unsafe fn build_submission(&self) -> Result<SubmitAnyBuilder, FlushError> {
        if self.flushed.load(Ordering::SeqCst) {
            return Ok(SubmitAnyBuilder::Empty);
        }

        let queue = self.previous.queue().map(|q| q.clone());

        // TODO: if the swapchain image layout is not PRESENT, should add a transition command
        // buffer

        Ok(match self.previous.build_submission()? {
               SubmitAnyBuilder::Empty => {
                   let mut builder = SubmitPresentBuilder::new();
                   builder.add_swapchain(&self.swapchain,
                                         self.image_id as u32,
                                         self.present_region.as_ref());
                   SubmitAnyBuilder::QueuePresent(builder)
               },
               SubmitAnyBuilder::SemaphoresWait(sem) => {
                   let mut builder: SubmitPresentBuilder = sem.into();
                   builder.add_swapchain(&self.swapchain,
                                         self.image_id as u32,
                                         self.present_region.as_ref());
                   SubmitAnyBuilder::QueuePresent(builder)
               },
               SubmitAnyBuilder::CommandBuffer(cb) => {
                   // submit the command buffer by flushing previous.
                   // Since the implementation should remember being flushed it's safe to call build_submission multiple times
                   self.previous.flush()?;

                   let mut builder = SubmitPresentBuilder::new();
                   builder.add_swapchain(&self.swapchain,
                                         self.image_id as u32,
                                         self.present_region.as_ref());
                   SubmitAnyBuilder::QueuePresent(builder)
               },
               SubmitAnyBuilder::BindSparse(cb) => {
                   // submit the command buffer by flushing previous.
                   // Since the implementation should remember being flushed it's safe to call build_submission multiple times
                   self.previous.flush()?;

                   let mut builder = SubmitPresentBuilder::new();
                   builder.add_swapchain(&self.swapchain,
                                         self.image_id as u32,
                                         self.present_region.as_ref());
                   SubmitAnyBuilder::QueuePresent(builder)
               },
               SubmitAnyBuilder::QueuePresent(present) => {
                   unimplemented!() // TODO:
                /*present.submit();
                let mut builder = SubmitPresentBuilder::new();
                builder.add_swapchain(self.command_buffer.inner(), self.image_id);
                SubmitAnyBuilder::CommandBuffer(builder)*/
               },
           })
    }

    #[inline]
    fn flush(&self) -> Result<(), FlushError> {
        unsafe {
            // If `flushed` already contains `true`, then `build_submission` will return `Empty`.

            match self.build_submission()? {
                SubmitAnyBuilder::Empty => {},
                SubmitAnyBuilder::QueuePresent(present) => {
                    present.submit(&self.queue)?;
                },
                _ => unreachable!(),
            }

            self.flushed.store(true, Ordering::SeqCst);
            Ok(())
        }
    }

    #[inline]
    unsafe fn signal_finished(&self) {
        self.flushed.store(true, Ordering::SeqCst);
        self.finished.store(true, Ordering::SeqCst);
        self.previous.signal_finished();
    }

    #[inline]
    fn queue_change_allowed(&self) -> bool {
        false
    }

    #[inline]
    fn queue(&self) -> Option<Arc<Queue>> {
        debug_assert!(match self.previous.queue() {
                          None => true,
                          Some(q) => q.is_same(&self.queue),
                      });

        Some(self.queue.clone())
    }

    #[inline]
    fn check_buffer_access(
        &self, buffer: &dyn BufferAccess, exclusive: bool, queue: &Queue)
        -> Result<Option<(PipelineStages, AccessFlagBits)>, AccessCheckError> {
        self.previous.check_buffer_access(buffer, exclusive, queue)
    }

    #[inline]
    fn check_image_access(&self, image: &dyn ImageAccess, layout: ImageLayout, exclusive: bool,
                          queue: &Queue)
                          -> Result<Option<(PipelineStages, AccessFlagBits)>, AccessCheckError> {
        let swapchain_image = self.swapchain.raw_image(self.image_id).unwrap();
        if swapchain_image.image.internal_object() == image.inner().image.internal_object() {
            // This future presents the swapchain image, which "unlocks" it. Therefore any attempt
            // to use this swapchain image afterwards shouldn't get granted automatic access.
            // Instead any attempt to access the image afterwards should get an authorization from
            // a later swapchain acquire future. Hence why we return `Unknown` here.
            Err(AccessCheckError::Unknown)
        } else {
            self.previous
                .check_image_access(image, layout, exclusive, queue)
        }
    }
}

unsafe impl<P, W> DeviceOwned for PresentFuture<P, W>
    where P: GpuFuture
{
    #[inline]
    fn device(&self) -> &Arc<Device> {
        self.queue.device()
    }
}

impl<P, W> Drop for PresentFuture<P, W>
    where P: GpuFuture
{
    fn drop(&mut self) {
        unsafe {
            if !*self.finished.get_mut() {
                match self.flush() {
                    Ok(()) => {
                        // Block until the queue finished.
                        self.queue().unwrap().wait().unwrap();
                        self.previous.signal_finished();
                    },
                    Err(_) => {
                        // In case of error we simply do nothing, as there's nothing to do
                        // anyway.
                    },
                }
            }
        }
    }
}

pub struct AcquiredImage {
    pub id: usize,
    pub suboptimal: bool,
}

/// Unsafe variant of `acquire_next_image`.
///
/// # Safety
///
/// - The semaphore and/or the fence must be kept alive until it is signaled.
/// - The swapchain must not have been replaced by being passed as the old swapchain when creating
///   a new one.
pub unsafe fn acquire_next_image_raw<W>(swapchain: &Swapchain<W>, timeout: Option<Duration>,
                                     semaphore: Option<&Semaphore>, fence: Option<&Fence>)
                                              -> Result<AcquiredImage, AcquireError> {
    let vk = swapchain.device.pointers();

    let timeout_ns = if let Some(timeout) = timeout {
        timeout
            .as_secs()
            .saturating_mul(1_000_000_000)
            .saturating_add(timeout.subsec_nanos() as u64)
    } else {
        u64::max_value()
    };

    let mut out = MaybeUninit::uninit();
    let r =
        check_errors(vk.AcquireNextImageKHR(swapchain.device.internal_object(),
                                            swapchain.swapchain,
                                            timeout_ns,
                                            semaphore.map(|s| s.internal_object()).unwrap_or(0),
                                            fence.map(|f| f.internal_object()).unwrap_or(0),
                                            out.as_mut_ptr()))?;

    let out = out.assume_init();
    let (id, suboptimal) = match r {
        Success::Success => (out as usize, false),
        Success::Suboptimal => (out as usize, true),
        Success::NotReady => return Err(AcquireError::Timeout),
        Success::Timeout => return Err(AcquireError::Timeout),
        s => panic!("unexpected success value: {:?}", s),
    };

    Ok(AcquiredImage { id, suboptimal })
}<|MERGE_RESOLUTION|>--- conflicted
+++ resolved
@@ -400,21 +400,6 @@
             return Err(SwapchainCreationError::MissingExtensionKHRSwapchain);
         }
 
-<<<<<<< HEAD
-        let surface_full_screen_exclusive_info = if fullscreen_exclusive {
-             if !surface.instance().loaded_extensions().ext_full_screen_exclusive {
-                return Err(SwapchainCreationError::MissingExtensionExtFullScreenExclusive);
-            } else {
-                Some(vk::SurfaceFullScreenExclusiveInfoEXT {
-                    sType: vk::STRUCTURE_TYPE_SURFACE_FULL_SCREEN_EXCLUSIVE_INFO_EXT,
-                    pNext: ptr::null(),
-                    fullScreenExclusive: vk::FULL_SCREEN_EXCLUSIVE_APPLICATION_CONTROLLED_EXT
-                })
-            }
-        } else {
-            None
-        };
-=======
         let mut surface_full_screen_exclusive_info = None;
         let mut full_screen_exclusive_acquire = false;
         let mut full_screen_exclusive_release = false;
@@ -442,7 +427,6 @@
         } else if fullscreen_exclusive {
             return Err(SwapchainCreationError::MissingExtensionExtFullScreenExclusive);
         }
->>>>>>> f0c1714c
 
         let p_next = match surface_full_screen_exclusive_info.as_ref() {
             Some(some) => unsafe { mem::transmute(some as *const _) },
