#![doc(html_logo_url = "https://raw.githubusercontent.com/vulkano-rs/vulkano/master/logo.png")]

use std::borrow::Borrow;
use std::error;
use std::fmt;
#[cfg(target_os = "windows")]
use std::ptr;
use std::rc::Rc;
use std::sync::Arc;

use vulkano::instance::Instance;
use vulkano::instance::InstanceExtensions;
use vulkano::swapchain::Surface;
use vulkano::swapchain::SurfaceCreationError;
use winit::window::Window;
use winit::window::WindowBuilder;
use winit::error::OsError as WindowCreationError;
use winit::event_loop::EventLoopWindowTarget;

#[cfg(target_os = "macos")]
use cocoa::appkit::{NSView, NSWindow};
#[cfg(target_os = "macos")]
use cocoa::base::id as cocoa_id;
#[cfg(target_os = "macos")]
use metal::CoreAnimationLayer;
#[cfg(target_os = "macos")]
use objc::runtime::YES;

#[cfg(target_os = "macos")]
use std::mem;

pub fn required_extensions() -> InstanceExtensions {
    let ideal = InstanceExtensions {
        khr_surface: true,
        khr_xlib_surface: true,
        khr_xcb_surface: true,
        khr_wayland_surface: true,
        khr_android_surface: true,
        khr_win32_surface: true,
        mvk_ios_surface: true,
        mvk_macos_surface: true,
<<<<<<< HEAD
        ext_full_screen_exclusive: true,
=======
        khr_get_physical_device_properties2: true,
>>>>>>> f0c1714c
        ..InstanceExtensions::none()
    };

    match InstanceExtensions::supported_by_core() {
        Ok(supported) => supported.intersection(&ideal),
        Err(_) => InstanceExtensions::none(),
    }
}

/// Create a surface from the window type `W`. The surface borrows the window
/// to prevent it from being dropped before the surface.
pub fn create_vk_surface<W>(
    window: W, instance: Arc<Instance>
) -> Result<Arc<Surface<W>>, SurfaceCreationError>
where
    W: SafeBorrow<Window>,
{
    unsafe { winit_to_surface(instance, window) }
}

pub trait VkSurfaceBuild<E> {
    fn build_vk_surface(
        self, event_loop: &EventLoopWindowTarget<E>, instance: Arc<Instance>,
    ) -> Result<Arc<Surface<Window>>, CreationError>;
}

impl<E> VkSurfaceBuild<E> for WindowBuilder {
    fn build_vk_surface(
        self, event_loop: &EventLoopWindowTarget<E>, instance: Arc<Instance>,
    ) -> Result<Arc<Surface<Window>>, CreationError> {
        let window = self.build(event_loop)?;
        Ok(create_vk_surface(window, instance)?)
    }
}

/// Error that can happen when creating a window.
#[derive(Debug)]
pub enum CreationError {
    /// Error when creating the surface.
    SurfaceCreationError(SurfaceCreationError),
    /// Error when creating the window.
    WindowCreationError(WindowCreationError),
}

impl error::Error for CreationError {
    #[inline]
    fn description(&self) -> &str {
        match *self {
            CreationError::SurfaceCreationError(_) => "error while creating the surface",
            CreationError::WindowCreationError(_) => "error while creating the window",
        }
    }

    #[inline]
    fn cause(&self) -> Option<&dyn error::Error> {
        match *self {
            CreationError::SurfaceCreationError(ref err) => Some(err),
            CreationError::WindowCreationError(ref err) => Some(err),
        }
    }
}

impl fmt::Display for CreationError {
    #[inline]
    fn fmt(&self, fmt: &mut fmt::Formatter) -> Result<(), fmt::Error> {
        write!(fmt, "{}", error::Error::description(self))
    }
}

impl From<SurfaceCreationError> for CreationError {
    #[inline]
    fn from(err: SurfaceCreationError) -> CreationError {
        CreationError::SurfaceCreationError(err)
    }
}

impl From<WindowCreationError> for CreationError {
    #[inline]
    fn from(err: WindowCreationError) -> CreationError {
        CreationError::WindowCreationError(err)
    }
}

#[cfg(target_os = "android")]
unsafe fn winit_to_surface<W: SafeBorrow<Window>>(
    instance: Arc<Instance>, win: W,
) -> Result<Arc<Surface<W>>, SurfaceCreationError> {
    use winit::platform::android::WindowExtAndroid;

    Surface::from_anativewindow(instance, win.borrow().native_window(), win)
}

#[cfg(all(unix, not(target_os = "android"), not(target_os = "macos")))]
unsafe fn winit_to_surface<W: SafeBorrow<Window>>(
    instance: Arc<Instance>, win: W,
) -> Result<Arc<Surface<W>>, SurfaceCreationError> {
    use winit::platform::unix::WindowExtUnix;

    match (
        win.borrow().wayland_display(),
        win.borrow().wayland_surface(),
    ) {
        (Some(display), Some(surface)) => Surface::from_wayland(instance, display, surface, win),
        _ => {
            // No wayland display found, check if we can use xlib.
            // If not, we use xcb.
            if instance.loaded_extensions().khr_xlib_surface {
                Surface::from_xlib(
                    instance,
                    win.borrow().xlib_display().unwrap(),
                    win.borrow().xlib_window().unwrap() as _,
                    win,
                )
            } else {
                Surface::from_xcb(
                    instance,
                    win.borrow().xcb_connection().unwrap(),
                    win.borrow().xlib_window().unwrap() as _,
                    win,
                )
            }
        },
    }
}

#[cfg(target_os = "windows")]
unsafe fn winit_to_surface<W: SafeBorrow<Window>>(
    instance: Arc<Instance>, win: W,
) -> Result<Arc<Surface<W>>, SurfaceCreationError> {
    use winit::platform::windows::WindowExtWindows;

    Surface::from_hwnd(
        instance,
        ptr::null() as *const (), // FIXME
        win.borrow().hwnd(),
        win,
    )
}

#[cfg(target_os = "macos")]
unsafe fn winit_to_surface<W: SafeBorrow<Window>>(
    instance: Arc<Instance>, win: W,
) -> Result<Arc<Surface<W>>, SurfaceCreationError> {
    use winit::platform::macos::WindowExtMacOS ;

    let wnd: cocoa_id = mem::transmute(win.borrow().ns_window());
    let layer = CoreAnimationLayer::new();

    layer.set_edge_antialiasing_mask(0);
    layer.set_presents_with_transaction(false);
    layer.remove_all_animations();

    let view = wnd.contentView();

    layer.set_contents_scale(view.backingScaleFactor());
    view.setLayer(mem::transmute(layer.as_ref())); // Bombs here with out of memory
    view.setWantsLayer(YES);

    Surface::from_macos_moltenvk(instance, win.borrow().ns_view() as *const (), win)
}

/// An alternative to `Borrow<T>` with the requirement that all calls to
/// `borrow` return the same object.
pub unsafe trait SafeBorrow<T>: Borrow<T> {}

unsafe impl<T> SafeBorrow<T> for T {}
unsafe impl<'a, T> SafeBorrow<T> for &'a T {}
unsafe impl<'a, T> SafeBorrow<T> for &'a mut T {}
unsafe impl<T> SafeBorrow<T> for Rc<T> {}
unsafe impl<T> SafeBorrow<T> for Arc<T> {}
unsafe impl<T> SafeBorrow<T> for Box<T> {}<|MERGE_RESOLUTION|>--- conflicted
+++ resolved
@@ -39,11 +39,7 @@
         khr_win32_surface: true,
         mvk_ios_surface: true,
         mvk_macos_surface: true,
-<<<<<<< HEAD
-        ext_full_screen_exclusive: true,
-=======
         khr_get_physical_device_properties2: true,
->>>>>>> f0c1714c
         ..InstanceExtensions::none()
     };
 
